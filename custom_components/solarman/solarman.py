import socket
import yaml
import logging
import struct
from homeassistant.util import Throttle
from datetime import datetime
from .parser import ParameterParser
from .const import *

log = logging.getLogger(__name__)

START_OF_MESSAGE = 0xA5
END_OF_MESSAGE = 0x15
CONTROL_CODE = [0x10, 0x45]
SERIAL_NO = [0x00, 0x00]
SEND_DATA_FIELD = [0x02, 0x00, 0x00, 0x00, 0x00, 0x00, 0x00, 0x00, 0x00, 0x00, 0x00, 0x00, 0x00, 0x00, 0x00]
QUERY_RETRY_ATTEMPTS = 6

class Inverter:
    def __init__(self, path, serial, host, port, mb_slaveid, lookup_file):
        self._serial = serial
        self.path = path
        self._host = host
        self._port = port
        self._mb_slaveid = mb_slaveid
        self._current_val = None
        self.status_connection = "Disconnected"
        self.status_lastUpdate = "N/A"
        if not lookup_file:
            lookup_file = 'deye_hybrid.yaml'
        elif lookup_file == 'parameters.yaml':
            lookup_file = 'deye_hybrid.yaml'


        with open(self.path + lookup_file) as f:
            self.parameter_definition = yaml.full_load(f)

    def modbus(self, data):
        POLY = 0xA001

        crc = 0xFFFF
        for byte in data:
            crc ^= byte
            for _ in range(8):
                crc = ((crc >> 1) ^ POLY
                if (crc & 0x0001)
                else crc >> 1)
        return crc

    def get_serial_hex(self):
        serial_hex = hex(self._serial)[2:]
        serial_bytes = bytearray.fromhex(serial_hex)
        serial_bytes.reverse()
        return serial_bytes

    def get_read_business_field(self, start, length, mb_fc):
        request_data = bytearray([self._mb_slaveid, mb_fc]) # Function Code
        request_data.extend(start.to_bytes(2, 'big'))
        request_data.extend(length.to_bytes(2, 'big'))
        crc = self.modbus(request_data)
        request_data.extend(crc.to_bytes(2, 'little'))
        return request_data

    def generate_request(self, start, length, mb_fc):
        packet = bytearray([START_OF_MESSAGE])

        packet_data = []
        packet_data.extend (SEND_DATA_FIELD)
        buisiness_field = self.get_read_business_field(start, length, mb_fc)
        packet_data.extend(buisiness_field)
        length = packet_data.__len__()
        packet.extend(length.to_bytes(2, "little"))
        packet.extend(CONTROL_CODE)
        packet.extend(SERIAL_NO)
        packet.extend(self.get_serial_hex())
        packet.extend(packet_data)
        #Checksum
        checksum = 0
        for i in range(1,len(packet),1):
            checksum += packet[i]
        packet.append(checksum & 0xFF)
        packet.append(END_OF_MESSAGE)

        del packet_data
        del buisiness_field
        return packet

    def validate_packet(self, packet):
        # Perform some checks to ensure the received packet is correct
        # Start with the outer V5 logger packet and work inwards towards the embedded modbus frame

        # Does the v5 packet start and end with what we expect?
        if packet[0] != 0xa5 or packet[len(packet) - 1] != 0x15:
            log.debug("unexpected v5 packet start/stop")
            return 0
        # Does the v5 packet have the correct checksum?
        elif self.validate_v5_checksum(packet) == 0:
            log.debug("invalid v5 checksum")
            return 0
        # Is the control code what we expect?  Note: We sometimes see keepalives appear (0x4710)
        elif packet[3:5] != struct.pack("<H", 0x1510):
            log.debug("unexpected v5 control code")
            return 0
        # Is the v5 packet of the expected type?
        elif packet[11] != 0x02:
            log.debug("unexpected v5 frame type")
            return 0

        # Move onto the encapsulated modbus frame
        modbus_frame = packet[25:len(packet) - 2]

        # Is the modbus CRC correct?
        if self.validate_modbus_crc(modbus_frame) == 0:
            log.debug("invalid modbus crc")
            return 0

        # Validation compelted successfully
        return 1


    def validate_modbus_crc(self, frame):
        # Calculate crc with all but the last 2 bytes of the frame (they contain the crc)
        calc_crc = 0xFFFF
        for pos in frame[:-2]:
            calc_crc ^= pos
            for i in range(8):
                if (calc_crc & 1) != 0:
                    calc_crc >>= 1
                    calc_crc ^= 0xA001  # bitwise 'or' with modbus magic number (0xa001 == bitwise reverse of 0x8005)
                else:
                    calc_crc >>= 1

        # Compare calculated crc with the one supplied in the frame....
        frame_crc, = struct.unpack('<H', frame[-2:])
        if calc_crc == frame_crc:
            return 1
        else:
            return 0


    def validate_v5_checksum(self, packet):
        checksum = 0
        length = len(packet)
        # Don't include the checksum and END OF MESSAGE (-2)
        for i in range(1, length - 2, 1):
            checksum += packet[i]
        checksum &= 0xFF
        if checksum == packet[length - 2]:
            return 1
        else:
            return 0


    def send_request(self, params, start, end, mb_fc, sock):
        result = 0
        length = end - start + 1
        request = self.generate_request(start, length, mb_fc)
        try:
            log.debug(request.hex())
            sock.sendall(request)
            raw_msg = sock.recv(1024)
            log.debug(raw_msg.hex())
            if self.validate_packet(raw_msg) == 1:
                result = 1
                params.parse(raw_msg, start, length)
            else:
                log.debug(f"Querying [{start} - {end}] failed, invalid response packet.")
            del raw_msg
        finally:
            del request
        return result

    @Throttle (MIN_TIME_BETWEEN_UPDATES)
    def update (self):
        self.get_statistics()
        return


    def get_statistics(self):
        result = 1
        params = ParameterParser(self.parameter_definition)
        requests = self.parameter_definition['requests']
        log.debug(f"Starting to query for [{len(requests)}] ranges...")

        def connect_to_server():
            server = socket.socket(socket.AF_INET, socket.SOCK_STREAM)
            server.settimeout(6)
            server.connect((self._host, self._port))
            return server

        sock = None
<<<<<<< HEAD

=======
>>>>>>> cfe95720
        try:
            sock = connect_to_server()

            for request in requests:
                start = request['start']
                end = request['end']
                mb_fc = request['mb_functioncode']
                log.debug(f"Querying [{start} - {end}]...")

                attempts_left = QUERY_RETRY_ATTEMPTS
                while attempts_left > 0:
                    attempts_left -= 1
                    result = 0
                    try:
                        result = self.send_request(params, start, end, mb_fc, sock)
                    except ConnectionResetError:
                        log.debug(f"Querying [{start} - {end}] failed as client closed stream, trying to re-open.")
                        sock.close()
                        sock = connect_to_server()
                    except TimeoutError:
                        log.debug(f"Querying [{start} - {end}] failed with timeout")
                    except Exception as e:
                        log.debug(f"Querying [{start} - {end}] failed with exception [{type(e).__name__}]")
                    if result == 0:
                        log.debug(f"Querying [{start} - {end}] failed, [{attempts_left}] retry attempts left")
                    else:
                        log.debug(f"Querying [{start} - {end}] succeeded")
                        break
                if result == 0:
                    log.warning(f"Querying registers [{start} - {end}] failed, aborting.")
                    break

            if result == 1:
                log.debug(f"All queries succeeded, exposing updated values.")
                self.status_lastUpdate = datetime.now().strftime("%m/%d/%Y, %H:%M:%S")
                self.status_connection = "Connected"
                self._current_val = params.get_result()
            else:
                self.status_connection = "Disconnected"
        except Exception as e:
            log.warning(f"Querying inverter {self._serial} at {self._host}:{self._port} failed on connection start with exception [{type(e).__name__}]")
            self.status_connection = "Disconnected"
        finally:
            if sock:
                sock.close()

    def get_current_val(self):
        return self._current_val

    def get_sensors(self):
        params = ParameterParser(self.parameter_definition)
        return params.get_sensors ()<|MERGE_RESOLUTION|>--- conflicted
+++ resolved
@@ -189,10 +189,6 @@
             return server
 
         sock = None
-<<<<<<< HEAD
-
-=======
->>>>>>> cfe95720
         try:
             sock = connect_to_server()
 
