--- conflicted
+++ resolved
@@ -152,45 +152,6 @@
         value: "Fault"
       icon: 'mdi:home-lightning-bolt'
 
-<<<<<<< HEAD
-#    - name: "Total Output AC Power"
-#      class: "power"
-#      state_class: "measurement"      
-#      uom: "W"
-#      scale: 0.1
-#      rule: 3
-#      registers: [0x0050,0x0051]
-#      icon: 'mdi:home-lightning-bolt'
-
-#    - name: "Input Active Power"
-#      class: "power"
-#      state_class: "measurement"
-#      uom: "W"
-#      scale: 0.1
-#      rule: 3
-#      registers: [0x0052, 0x0053]
-#      icon: 'mdi:home-lightning-bolt'
-
-#    - name: "Output Apparent Power"
-#      class: "apparent_power"
-#      state_class: "measurement"
-#      uom: "VA"
-#      scale: 0.1
-#      rule: 3
-#      registers: [0x0054, 0x0055]
-#      icon: 'mdi:home-lightning-bolt'
-
-#    - name: "Output Active Power"
-#      class: "energy"
-#      state_class: "measurement"
-#      uom: "kWh"
-#      scale: 0.1
-#      rule: 3
-#      registers: [0x0056, 0x0057]
-#      icon: 'mdi:home-lightning-bolt'
-
-=======
->>>>>>> 572b9168
     - name: "Total AC Output Power (Active)"
       class: "power"
       state_class: "measurement"
