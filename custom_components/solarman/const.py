from datetime import timedelta

DOMAIN = 'solarman'

DEFAULT_PORT_INVERTER = 8899
DEFAULT_INVERTER_MB_SLAVEID = 1
DEFAULT_LOOKUP_FILE = 'deye_hybrid.yaml'
<<<<<<< HEAD
LOOKUP_FILES = [
    'deye_2mppt.yaml',
    'deye_4mppt.yaml',
    'deye_hybrid.yaml',
    'deye_sg04lp3.yaml',
    'deye_string.yaml',
    'hyd-zss-hp-3k-6k.yaml',
    'kstar_hybrid.yaml',
    'sofar_g3hyd.yaml',
    'sofar_hyd3k-6k-es.yaml',
    'sofar_lsw3.yaml',
    'sofar_wifikit.yaml',
    'solis_1p8k-5g.yaml',
    'solis_3p-4g.yaml',
    'solis_hybrid.yaml',
    'solis_s6-gr1p.yaml',
    'zcs_azzurro-ktl-v3.yaml',
    'custom_parameters.yaml'
]
=======

LOOKUP_FILES = (os.listdir(os.path.dirname(__file__) + '/inverter_definitions'))
>>>>>>> 03470164

MIN_TIME_BETWEEN_UPDATES = timedelta(seconds=15)

CONF_INVERTER_HOST = 'inverter_host'
CONF_INVERTER_PORT = 'inverter_port'
CONF_INVERTER_SERIAL = 'inverter_serial'
CONF_INVERTER_MB_SLAVEID = 'inverter_mb_slaveid'
CONF_LOOKUP_FILE = 'lookup_file'

SENSOR_PREFIX = 'Solarman'<|MERGE_RESOLUTION|>--- conflicted
+++ resolved
@@ -5,30 +5,9 @@
 DEFAULT_PORT_INVERTER = 8899
 DEFAULT_INVERTER_MB_SLAVEID = 1
 DEFAULT_LOOKUP_FILE = 'deye_hybrid.yaml'
-<<<<<<< HEAD
-LOOKUP_FILES = [
-    'deye_2mppt.yaml',
-    'deye_4mppt.yaml',
-    'deye_hybrid.yaml',
-    'deye_sg04lp3.yaml',
-    'deye_string.yaml',
-    'hyd-zss-hp-3k-6k.yaml',
-    'kstar_hybrid.yaml',
-    'sofar_g3hyd.yaml',
-    'sofar_hyd3k-6k-es.yaml',
-    'sofar_lsw3.yaml',
-    'sofar_wifikit.yaml',
-    'solis_1p8k-5g.yaml',
-    'solis_3p-4g.yaml',
-    'solis_hybrid.yaml',
-    'solis_s6-gr1p.yaml',
-    'zcs_azzurro-ktl-v3.yaml',
-    'custom_parameters.yaml'
-]
-=======
+
 
 LOOKUP_FILES = (os.listdir(os.path.dirname(__file__) + '/inverter_definitions'))
->>>>>>> 03470164
 
 MIN_TIME_BETWEEN_UPDATES = timedelta(seconds=15)
 
